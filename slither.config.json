{
  "detectors_to_exclude": "naming-convention,reentrancy-events,solc-version,timestamp",
  "filter_paths": "(lib|test)",
  "solc_remaps": [
<<<<<<< HEAD
    "@openzeppelin/contracts/=lib/openzeppelin-contracts/contracts/",
    "@prb/math/=lib/prb-math/src/",
=======
    "@openzeppelin/contracts=lib/openzeppelin-contracts/contracts/",
    "@prb/math/=lib/prb-math/",
>>>>>>> aa8aa0a9
    "@prb/test/=lib/prb-test/src/",
    "forge-std/=lib/forge-std/src/",
    "solady/=lib/solady/src/",
    "solarray/=lib/solarray/src/"
  ]
}<|MERGE_RESOLUTION|>--- conflicted
+++ resolved
@@ -2,13 +2,8 @@
   "detectors_to_exclude": "naming-convention,reentrancy-events,solc-version,timestamp",
   "filter_paths": "(lib|test)",
   "solc_remaps": [
-<<<<<<< HEAD
     "@openzeppelin/contracts/=lib/openzeppelin-contracts/contracts/",
-    "@prb/math/=lib/prb-math/src/",
-=======
-    "@openzeppelin/contracts=lib/openzeppelin-contracts/contracts/",
     "@prb/math/=lib/prb-math/",
->>>>>>> aa8aa0a9
     "@prb/test/=lib/prb-test/src/",
     "forge-std/=lib/forge-std/src/",
     "solady/=lib/solady/src/",
